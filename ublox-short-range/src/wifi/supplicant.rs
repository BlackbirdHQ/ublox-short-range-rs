use embedded_nal::nb;
use heapless::Vec;

use crate::{
    command::{
        edm::EdmAtCmdWrapper,
        system::RebootDCE,
        wifi::{
            responses::GetWifiStationConfigResponse,
            types::{
                Authentication, IPv4Mode, WifiStationAction, WifiStationConfig,
                WifiStationConfigParameter, WifiStationConfigR,
            },
            ExecWifiStationAction, GetWifiStationConfig, SetWifiStationConfig, WifiScan,
        },
    },
    error::{Error, WifiConnectionError, WifiError},
};

use super::{
    connection::{WiFiState, WifiConnection},
    network::WifiNetwork,
    options::ConnectionOptions,
};

use defmt::debug;

/// Supplicant is used to
///
///
/// ```
/// // Add, activate and remove network
/// let network = ConnectionOptions::new().ssid("my-ssid").password("hunter2");
/// let config_id: u8 = 0;
/// let mut supplicant = ublox.supplicant::<MAX_NETWORKS>().unwrap();
///
/// supplicant.upsert_connection(config_id, network).unwrap();
/// supplicant.activate(config_id).unwrap();
/// while ublox.connected_to_network().is_err() {
///     ublox.spin().ok();
/// }
/// // Now connected to a wifi network.
///
/// let mut supplicant = ublox.supplicant::<MAX_NETWORKS>().unwrap();
/// supplicant.deactivate(0).unwrap();
/// // Connection has to be down before removal
/// while ublox.supplicant::<MAX_NETWORKS>().unwrap().get_active_config().is_some() {
///     ublox.spin().ok();
/// }
/// let mut supplicant = ublox.supplicant::<MAX_NETWORKS>().unwrap();
/// supplicant.remove_connection(0)
///
///
pub struct Supplicant<'a, C, const N: usize> {
    pub(crate) client: &'a mut C,
    pub(crate) wifi_connection: &'a mut Option<WifiConnection>,
    pub(crate) active_on_startup: &'a mut Option<u8>,
}

impl<'a, C, const N: usize> Supplicant<'a, C, N>
where
    C: atat::AtatClient,
{
    fn send_at<A: atat::AtatCmd<LEN>, const LEN: usize>(
        &mut self,
        req: &A,
    ) -> Result<A::Response, Error> {
        self.client.send(req).map_err(|e| match e {
            nb::Error::Other(ate) => {
                defmt::error!("{:?}: {=[u8]:a}", ate, req.as_bytes());
                ate.into()
            }
            nb::Error::WouldBlock => Error::_Unknown,
        })
    }

    // pub fn load(&mut self) {
    //     for config_id in 0..N as u8 {
    //         self.client
    //             .send(&EdmAtCmdWrapper(ExecWifiStationAction {
    //                 config_id,
    //                 action: WifiStationAction::Load,
    //             }))
    //             .ok();
    //     }
    // }
    pub(crate) fn init(&mut self) -> Result<(), Error> {
        debug!("[SUP] init");
        for config_id in 0..N as u8 {
            let load = self.client.send(&EdmAtCmdWrapper(ExecWifiStationAction {
                config_id,
                action: WifiStationAction::Load,
            }));

            let GetWifiStationConfigResponse { parameter, .. } =
                self.send_at(&EdmAtCmdWrapper(GetWifiStationConfig {
                    config_id,
                    parameter: Some(WifiStationConfigParameter::ActiveOnStartup),
                }))?;

            if parameter == WifiStationConfigR::ActiveOnStartup(true.into()) {
                debug!("[SUP] Config {:?} is active on startup", config_id);
                if *self.active_on_startup == None || *self.active_on_startup == Some(config_id) {
                    *self.active_on_startup = Some(config_id);
                    // Update wifi connection
                    if self.wifi_connection.is_none() {
                        let con = self.get_connection(config_id)?.unwrap_or_default();

                        self.wifi_connection.replace(
                            WifiConnection::new(
                                WifiNetwork {
                                    bssid: atat::heapless_bytes::Bytes::new(),
                                    op_mode:
                                        crate::command::wifi::types::OperationMode::Infrastructure,
                                    ssid: con.ssid,
                                    channel: 0,
                                    rssi: 1,
                                    authentication_suites: 0,
                                    unicast_ciphers: 0,
                                    group_ciphers: 0,
                                    mode: super::network::WifiMode::Station,
                                },
                                WiFiState::NotConnected,
                                config_id,
                            )
                            .activate(),
                        );
                    } else if let Some(ref mut con) = self.wifi_connection {
                        if con.config_id == 255 {
                            con.config_id = config_id;
                        }
                    }
                    // One could argue that an excisting connection should be verified,
                    // but should this be the case, the module is already having unexpected behaviour
                } else {
                    // This causes unexpected behaviour
                    defmt::error!("Two configs are active on startup!");
                    return Err(Error::Supplicant);
                }
            } else if load.is_err() {
                //Handle shadow store bug
                //TODO: Check if the ssid is set, if so the credential has to be cleared, as it is not there actually.

                let GetWifiStationConfigResponse { parameter, .. } =
                    self.send_at(&EdmAtCmdWrapper(GetWifiStationConfig {
                        config_id,
                        parameter: Some(WifiStationConfigParameter::SSID),
                    }))?;

                if let WifiStationConfigR::SSID(ssid) = parameter {
                    if !ssid.is_empty() {
                        defmt::error!("Shadow store bug!");
                        // This should fix the issue
                        self.remove_connection(config_id)
                            .map_err(|_| Error::Supplicant)?;
                        self.send_at(&EdmAtCmdWrapper(RebootDCE)).ok();
                        return Err(Error::ShadowStoreBug);
                    }
                }
            }
        }
        Ok(())
    }

    pub fn get_connection(&mut self, config_id: u8) -> Result<Option<ConnectionOptions>, Error> {
        debug!("[SUP] Get connection: {:?}", config_id);
        let GetWifiStationConfigResponse {
            parameter: ip_mode, ..
        } = self.send_at(&EdmAtCmdWrapper(GetWifiStationConfig {
            config_id,
            parameter: Some(WifiStationConfigParameter::IPv4Mode),
        }))?;

        let mut options = ConnectionOptions {
            ssid: heapless::String::new(),
            password: None,
            ip: None,
            subnet: None,
            gateway: None,
        };

        let GetWifiStationConfigResponse { parameter, .. } =
            self.send_at(&EdmAtCmdWrapper(GetWifiStationConfig {
                config_id,
                parameter: Some(WifiStationConfigParameter::SSID),
            }))?;

        if let WifiStationConfigR::SSID(ssid) = parameter {
            if ssid.is_empty() {
                return Ok(None);
            }
            options.ssid = ssid;
        }

        let GetWifiStationConfigResponse { parameter, .. } =
            self.send_at(&EdmAtCmdWrapper(GetWifiStationConfig {
                config_id,
                parameter: Some(WifiStationConfigParameter::Authentication),
            }))?;

        if let WifiStationConfigR::Authentication(auth) = parameter {
            if !matches!(auth, Authentication::Open) {
                options.password = Some(heapless::String::from("***"));
            }
        }

        if let WifiStationConfigR::IPv4Mode(IPv4Mode::Static) = ip_mode {
            let GetWifiStationConfigResponse { parameter, .. } =
                self.send_at(&EdmAtCmdWrapper(GetWifiStationConfig {
                    config_id,
                    parameter: Some(WifiStationConfigParameter::IPv4Address),
                }))?;

            if let WifiStationConfigR::IPv4Address(ip) = parameter {
                options.ip = Some(ip);
            }

            let GetWifiStationConfigResponse { parameter, .. } =
                self.send_at(&EdmAtCmdWrapper(GetWifiStationConfig {
                    config_id,
                    parameter: Some(WifiStationConfigParameter::SubnetMask),
                }))?;

            if let WifiStationConfigR::SubnetMask(subnet) = parameter {
                options.subnet = Some(subnet);
            }

            let GetWifiStationConfigResponse { parameter, .. } =
                self.send_at(&EdmAtCmdWrapper(GetWifiStationConfig {
                    config_id,
                    parameter: Some(WifiStationConfigParameter::DefaultGateway),
                }))?;

            if let WifiStationConfigR::DefaultGateway(gateway) = parameter {
                options.gateway = Some(gateway);
            }
        }

        Ok(Some(options))
    }

    /// Get id of active config
    pub fn get_active_config_id(&self) -> Option<u8> {
        debug!("[SUP] Get active config id");
        if let Some(ref wifi) = self.wifi_connection {
            if wifi.wifi_state != WiFiState::Inactive {
                debug!("[SUP] Active: {:?}", wifi.config_id);
                return Some(wifi.config_id);
            }
        }
        None
    }

    /// Get id of active config
    pub fn has_active_config_id(&self) -> bool {
        if let Some(ref wifi) = self.wifi_connection {
            if wifi.wifi_state != WiFiState::Inactive {
                return true;
            }
        }
        false
    }

    /// List connections stored in module
    ///
    /// Sorted by config ID
    pub fn list_connections(&mut self) -> Result<Vec<(u8, ConnectionOptions), N>, Error> {
        debug!("[SUP] list connections");
        Ok((0..N as u8)
            .filter_map(|config_id| {
                self.get_connection(config_id)
                    .unwrap()
                    .map(|c| (config_id, c))
            })
            .collect())
    }

    /// Attempts to remove a stored wireless network
    ///
    /// Removing the active connection is not possible. Deactivate the network first.
    pub fn remove_connection(&mut self, config_id: u8) -> Result<(), WifiConnectionError> {
        // self.deactivate(config_id)?;
        debug!("[SUP] Remove connection: {:?}", config_id);
        // check for active
        if self.is_config_in_use(config_id) {
            defmt::error!("Config id is active!");
<<<<<<< HEAD
            return Err(WifiConnectionError::Illigal);
=======
            return Err(WifiConnectionError::Illegal);
>>>>>>> d4eac5b9
        }

        self.send_at(&EdmAtCmdWrapper(ExecWifiStationAction {
            config_id,
            action: WifiStationAction::Reset,
        }))?;

        self.send_at(&EdmAtCmdWrapper(ExecWifiStationAction {
            config_id,
            action: WifiStationAction::Store,
        }))?;

        if Some(config_id) == self.get_active_on_startup() {
            self.unset_active_on_startup()?;
        }
        // debug!("[SUP] Remove config: {:?}", config_id);

        Ok(())
    }

    /// Attempts to store a wireless network with the given connection options.
    ///
    /// Replacing the currently active network is not possible.
    pub fn insert_connection(
        &mut self,
        config_id: u8,
        options: &ConnectionOptions,
    ) -> Result<(), WifiConnectionError> {
        debug!("[SUP] Insert config: {:?}", config_id);
        // Network part
        // Reset network config slot

        // check for active
        if self.is_config_in_use(config_id) {
            defmt::error!("Config id is active!");
<<<<<<< HEAD
            return Err(WifiConnectionError::Illigal);
=======
            return Err(WifiConnectionError::Illegal);
>>>>>>> d4eac5b9
        }

        self.send_at(&EdmAtCmdWrapper(ExecWifiStationAction {
            config_id,
            action: WifiStationAction::Reset,
        }))?;
        if Some(config_id) == self.get_active_on_startup() {
            self.unset_active_on_startup()?;
        }

        // Disable DHCP Client (static IP address will be used)
        if options.ip.is_some() || options.subnet.is_some() || options.gateway.is_some() {
            self.send_at(&EdmAtCmdWrapper(SetWifiStationConfig {
                config_id,
                config_param: WifiStationConfig::IPv4Mode(IPv4Mode::Static),
            }))?;
        }

        // Network IP address
        if let Some(ip) = options.ip {
            self.send_at(&EdmAtCmdWrapper(SetWifiStationConfig {
                config_id,
                config_param: WifiStationConfig::IPv4Address(ip),
            }))?;
        }
        // Network Subnet mask
        if let Some(subnet) = options.subnet {
            self.send_at(&EdmAtCmdWrapper(SetWifiStationConfig {
                config_id,
                config_param: WifiStationConfig::SubnetMask(subnet),
            }))?;
        }
        // Network Default gateway
        if let Some(gateway) = options.gateway {
            self.send_at(&EdmAtCmdWrapper(SetWifiStationConfig {
                config_id,
                config_param: WifiStationConfig::DefaultGateway(gateway),
            }))?;
        }

        // Wifi part
        // Set the Network SSID to connect to
        self.send_at(&EdmAtCmdWrapper(SetWifiStationConfig {
            config_id,
            config_param: WifiStationConfig::SSID(options.ssid.clone()),
        }))?;

        if let Some(pass) = options.password.clone() {
            // Use WPA2 as authentication type
            self.send_at(&EdmAtCmdWrapper(SetWifiStationConfig {
                config_id,
                config_param: WifiStationConfig::Authentication(Authentication::WpaWpa2Psk),
            }))?;

            // Input passphrase
            self.send_at(&EdmAtCmdWrapper(SetWifiStationConfig {
                config_id,
                config_param: WifiStationConfig::WpaPskOrPassphrase(pass),
            }))?;
        } else {
            self.send_at(&EdmAtCmdWrapper(SetWifiStationConfig {
                config_id,
                config_param: WifiStationConfig::Authentication(Authentication::Open),
            }))?;
        }

        // Store config
        self.send_at(&EdmAtCmdWrapper(ExecWifiStationAction {
            config_id,
            action: WifiStationAction::Store,
        }))?;

        Ok(())
    }

    /// Activate a given network config
    /// Only one config can be active at any time.
    ///
    /// The driver has two modes of active for ID's. Active in driver and active on module.
    /// These are differentiated by the driver mode being called activated and modules
    /// mode called active. The driver activates a config, and then the driver reacts
    /// asyncronous to the request and sets a config as active.
    /// Driver activation is seen as `wificonnection.active()`.
    /// Module is seen in `wificonnection.state`, where `inactive` is inactive and all others
    /// are activated.
    ///
    /// The activation flow is as follows:
    ///
    /// driver.activate()     driver.deactivate()
    ///       ┼─────────────────────────┼
    ///              ┼─────────────────────────┼
    ///        module is active          module inactive
    pub fn activate(&mut self, config_id: u8) -> Result<(), WifiConnectionError> {
        debug!("[SUP] Activate connection: {:?}", config_id);
        if let Some(w) = self.wifi_connection {
            if w.activated {
<<<<<<< HEAD
                return Err(WifiConnectionError::Illigal);
=======
                return Err(WifiConnectionError::Illegal);
>>>>>>> d4eac5b9
            }
        }

        let con = self.get_connection(config_id)?.unwrap_or_default();

        self.send_at(&EdmAtCmdWrapper(ExecWifiStationAction {
            config_id,
            action: WifiStationAction::Activate,
        }))?;

        self.wifi_connection.replace(
            WifiConnection::new(
                WifiNetwork {
                    bssid: atat::heapless_bytes::Bytes::new(),
                    op_mode: crate::command::wifi::types::OperationMode::Infrastructure,
                    ssid: con.ssid,
                    channel: 0,
                    rssi: 1,
                    authentication_suites: 0,
                    unicast_ciphers: 0,
                    group_ciphers: 0,
                    mode: super::network::WifiMode::Station,
                },
                WiFiState::Inactive,
                config_id,
            )
            .activate(),
        );
        debug!("[SUP] Activated: {:?}", config_id);

        Ok(())
    }

    /// Deactivates a given network config
    ///
    /// Operation not done until network conneciton is lost
    pub fn deactivate(&mut self, config_id: u8) -> Result<(), WifiConnectionError> {
        debug!("[SUP] Deactivate connection: {:?}", config_id);
        let mut active = false;

        if let Some(con) = self.wifi_connection {
            if con.activated && con.config_id == config_id {
                active = true;
            }
        }

        if active {
            self.send_at(&EdmAtCmdWrapper(ExecWifiStationAction {
                config_id,
                action: WifiStationAction::Deactivate,
            }))?;

            if let Some(ref mut con) = self.wifi_connection {
                con.deactivate();
            }
            debug!("[SUP] Deactivated: {:?}", config_id);
        }
        Ok(())
    }

    pub fn scan(&mut self) -> Result<Vec<WifiNetwork, 32>, WifiError> {
        match self.send_at(&EdmAtCmdWrapper(WifiScan { ssid: None })) {
            Ok(resp) => resp
                .network_list
                .into_iter()
                .map(WifiNetwork::try_from)
                .collect(),
            Err(_) => Err(WifiError::UnexpectedResponse),
        }
    }

    pub fn is_connected(&self) -> bool {
        self.wifi_connection
            .as_ref()
            .map(WifiConnection::is_connected)
            .unwrap_or_default()
    }

    pub fn flush(&mut self) -> Result<(), WifiConnectionError> {
        todo!()
    }

    /// Returns Active on startup config ID if any
    pub fn get_active_on_startup(&self) -> Option<u8> {
        debug!(
            "[SUP] Get active on startup: {:?}",
            self.active_on_startup.clone()
        );
        return self.active_on_startup.clone();
    }

    /// Returns Active on startup config ID if any
    pub fn has_active_on_startup(&self) -> bool {
        return self.active_on_startup.is_some();
    }

    /// Sets a config as active on startup, replacing the current.
    ///
    /// This is not possible if any of the two are currently active.
    pub fn set_active_on_startup(&mut self, config_id: u8) -> Result<(), WifiConnectionError> {
        debug!("[SUP] Set active on startup connection: {:?}", config_id);
        // check end condition true
        if let Some(active_on_startup) = *self.active_on_startup {
            if active_on_startup == config_id {
                return Ok(());
            }
            // check for active connection
            if self.is_config_in_use(active_on_startup) {
                defmt::error!("Active on startup is active!");
<<<<<<< HEAD
                return Err(WifiConnectionError::Illigal);
=======
                return Err(WifiConnectionError::Illegal);
>>>>>>> d4eac5b9
            }
        }
        if self.is_config_in_use(config_id) {
            defmt::error!("Config id is active!");
<<<<<<< HEAD
            return Err(WifiConnectionError::Illigal);
=======
            return Err(WifiConnectionError::Illegal);
>>>>>>> d4eac5b9
        }

        // disable current active on startup
        if let Some(active_on_startup) = *self.active_on_startup {
            // if any active on startup remove this parameter.
            self.send_at(&EdmAtCmdWrapper(SetWifiStationConfig {
                config_id: active_on_startup,
                config_param: WifiStationConfig::ActiveOnStartup(false.into()),
            }))?;

            self.send_at(&EdmAtCmdWrapper(ExecWifiStationAction {
                config_id: active_on_startup,
                action: WifiStationAction::Store,
            }))?;
        }

        // Insert the new one as active on startup.
        self.send_at(&EdmAtCmdWrapper(SetWifiStationConfig {
            config_id,
            config_param: WifiStationConfig::ActiveOnStartup(true.into()),
        }))?;

        self.send_at(&EdmAtCmdWrapper(ExecWifiStationAction {
            config_id,
            action: WifiStationAction::Store,
        }))?;

        *self.active_on_startup = Some(config_id);

        Ok(())
    }

    /// Unsets a config as active on startup, replacing the current.
    ///
    /// This is not possible if any of the two are currently active.
    pub fn unset_active_on_startup(&mut self) -> Result<(), WifiConnectionError> {
        debug!("[SUP] Unset active on startup connection");
        // check for any of them as active
        if let Some(active_on_startup) = self.active_on_startup.clone() {
            // check for active connection
            if self.is_config_in_use(active_on_startup) {
                defmt::error!("Active on startup is active!");
<<<<<<< HEAD
                return Err(WifiConnectionError::Illigal);
=======
                return Err(WifiConnectionError::Illegal);
>>>>>>> d4eac5b9
            }
            // if any active remove this asset.
            self.send_at(&EdmAtCmdWrapper(SetWifiStationConfig {
                config_id: active_on_startup,
                config_param: WifiStationConfig::ActiveOnStartup(false.into()),
            }))?;

            self.send_at(&EdmAtCmdWrapper(ExecWifiStationAction {
                config_id: active_on_startup,
                action: WifiStationAction::Store,
            }))?;
            *self.active_on_startup = None;
        }
        Ok(())
    }

    /// Checks for active and activated.
    /// See self.activate for explanation.
    fn is_config_in_use(&self, config_id: u8) -> bool {
        if let Some(active_id) = self.get_active_config_id() {
            if active_id == config_id {
                return true;
            }
        } else if let Some(ref con) = self.wifi_connection {
            if con.activated && con.config_id == config_id {
                defmt::error!("One of the IDs being changed is activated!");
                return true;
            }
        }
        false
    }
}<|MERGE_RESOLUTION|>--- conflicted
+++ resolved
@@ -284,11 +284,7 @@
         // check for active
         if self.is_config_in_use(config_id) {
             defmt::error!("Config id is active!");
-<<<<<<< HEAD
-            return Err(WifiConnectionError::Illigal);
-=======
             return Err(WifiConnectionError::Illegal);
->>>>>>> d4eac5b9
         }
 
         self.send_at(&EdmAtCmdWrapper(ExecWifiStationAction {
@@ -324,11 +320,7 @@
         // check for active
         if self.is_config_in_use(config_id) {
             defmt::error!("Config id is active!");
-<<<<<<< HEAD
-            return Err(WifiConnectionError::Illigal);
-=======
             return Err(WifiConnectionError::Illegal);
->>>>>>> d4eac5b9
         }
 
         self.send_at(&EdmAtCmdWrapper(ExecWifiStationAction {
@@ -425,11 +417,7 @@
         debug!("[SUP] Activate connection: {:?}", config_id);
         if let Some(w) = self.wifi_connection {
             if w.activated {
-<<<<<<< HEAD
-                return Err(WifiConnectionError::Illigal);
-=======
                 return Err(WifiConnectionError::Illegal);
->>>>>>> d4eac5b9
             }
         }
 
@@ -539,20 +527,12 @@
             // check for active connection
             if self.is_config_in_use(active_on_startup) {
                 defmt::error!("Active on startup is active!");
-<<<<<<< HEAD
-                return Err(WifiConnectionError::Illigal);
-=======
                 return Err(WifiConnectionError::Illegal);
->>>>>>> d4eac5b9
             }
         }
         if self.is_config_in_use(config_id) {
             defmt::error!("Config id is active!");
-<<<<<<< HEAD
-            return Err(WifiConnectionError::Illigal);
-=======
             return Err(WifiConnectionError::Illegal);
->>>>>>> d4eac5b9
         }
 
         // disable current active on startup
@@ -595,11 +575,7 @@
             // check for active connection
             if self.is_config_in_use(active_on_startup) {
                 defmt::error!("Active on startup is active!");
-<<<<<<< HEAD
-                return Err(WifiConnectionError::Illigal);
-=======
                 return Err(WifiConnectionError::Illegal);
->>>>>>> d4eac5b9
             }
             // if any active remove this asset.
             self.send_at(&EdmAtCmdWrapper(SetWifiStationConfig {
