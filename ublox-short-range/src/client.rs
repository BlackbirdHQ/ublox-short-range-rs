--- conflicted
+++ resolved
@@ -187,12 +187,7 @@
 
         self.send_internal(&EdmAtCmdWrapper(StoreCurrentConfig), false)?;
 
-<<<<<<< HEAD
-=======
-        self.initialized = true;
-        self.supplicant::<10>()?.init()?;
-
->>>>>>> cb45da62
+      
         if self.firmware_version()? < FirmwareVersion::new(8, 0, 0) {
             self.config.network_up_bug = true;
         } else {
@@ -216,6 +211,7 @@
         }
 
         self.initialized = true;
+        self.supplicant::<10>()?.init()?;
 
         Ok(())
     }
